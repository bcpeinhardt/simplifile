--- conflicted
+++ resolved
@@ -1,12 +1,9 @@
 # Changelog
 
 ## Unreleased
-<<<<<<< HEAD
 - add `create_symlink` function to create a symbolic link
 - add `verify_is_symlink` function to check if a file is a symbolic link
-=======
 - add `describe_error` function to get human-readable descriptions out of errors
->>>>>>> c90def94
 
 ## v1.6.1 - 28 March 2024
 - fix bug I introduced to `clear_directory_all` which accidentally made absolute directories
